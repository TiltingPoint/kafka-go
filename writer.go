--- conflicted
+++ resolved
@@ -151,13 +151,10 @@
 	return isTimeout(e.Err)
 }
 
-<<<<<<< HEAD
-=======
 func (e *WriterError) Unwrap() error {
 	return e.Err
 }
 
->>>>>>> 187a291a
 type WriterErrors []WriterError
 
 func (wes WriterErrors) Error() string {
@@ -346,10 +343,6 @@
 	}
 
 	errs := make(WriterErrors, 0, len(msgs))
-<<<<<<< HEAD
-	tooLarge := 0
-=======
->>>>>>> 187a291a
 	var res chan writerResponse
 	if !w.config.Async {
 		res = make(chan writerResponse, len(msgs))
@@ -357,21 +350,6 @@
 	t0 := time.Now()
 	defer w.stats.writeTime.observeDuration(time.Since(t0))
 
-<<<<<<< HEAD
-	for attempt := 0; attempt < w.config.MaxAttempts; attempt++ {
-		handled := make(map[int]bool, len(msgs))
-		w.mutex.RLock()
-
-		if w.closed {
-			w.mutex.RUnlock()
-			for _, m := range msgs {
-				errs = append(errs, WriterError{
-					Msg: m,
-					Err: io.ErrClosedPipe,
-				})
-			}
-			return errs
-=======
 	handled := make(map[int]bool, len(msgs))
 	w.mutex.RLock()
 
@@ -382,78 +360,10 @@
 				Msg: m,
 				Err: io.ErrClosedPipe,
 			})
->>>>>>> 187a291a
 		}
 		return errs
 	}
 
-<<<<<<< HEAD
-		for i, msg := range msgs {
-			if int(msg.size()) > w.config.BatchBytes {
-				errs = append(errs, WriterError{
-					Msg: msg,
-					Err: MessageTooLargeError{
-						Message: msg,
-					},
-				})
-				tooLarge += 1
-				handled[i] = true
-			} else {
-				select {
-				case w.msgs <- writerMessage{
-					msg: msg,
-					res: res,
-					id:  i,
-				}:
-				case <-ctx.Done():
-					w.mutex.RUnlock()
-					// treat all messages as failed
-					for j, m := range msgs {
-						// don't double count MessageTooLargeErrors which may already be present in errs
-						if _, ok := handled[j]; !ok {
-							errs = append(errs, WriterError{
-								Msg: m,
-								Err: ctx.Err(),
-							})
-						}
-					}
-					return errs
-				}
-			}
-		}
-		w.mutex.RUnlock()
-
-		if w.config.Async {
-			break
-		}
-
-		sent := len(msgs) - len(handled)
-		for i := 0; i != sent; i++ {
-			select {
-			case r := <-res:
-				handled[r.id] = true
-				if r.err != nil {
-					w.stats.retries.observe(1)
-					errs = append(errs, *r.err)
-				}
-			case <-ctx.Done():
-				// all unacked msgs become errors
-				for x := range msgs {
-					if _, ok := handled[x]; !ok {
-						errs = append(errs, WriterError{
-							Msg: msgs[x],
-							Err: ctx.Err(),
-						})
-					}
-				}
-				return errs
-			}
-		}
-
-		retryable := len(errs) - tooLarge
-		if retryable == 0 {
-			break
-=======
 	for i, msg := range msgs {
 		if int(msg.size()) > w.config.BatchBytes {
 			errs = append(errs, WriterError{
@@ -489,30 +399,10 @@
 	if w.config.Async {
 		if len(errs) > 0 {
 			return errs
->>>>>>> 187a291a
 		}
 		return nil
 	}
 
-<<<<<<< HEAD
-		timer := time.NewTimer(backoff(attempt+1, 100*time.Millisecond, 1*time.Second))
-		var override error
-		select {
-		case <-timer.C:
-			// Only clear the failures (so we retry the loop) if we have more retries
-			if attempt < w.config.MaxAttempts-1 {
-				// populate msgs for a retry
-				msgs = msgs[:0]
-				for i := tooLarge; i < len(errs); i++ {
-					msgs = append(msgs, errs[i].Msg)
-				}
-				errs = errs[:tooLarge]
-			}
-		case <-ctx.Done():
-			override = ctx.Err()
-		case <-w.done:
-			override = io.ErrClosedPipe
-=======
 	sent := len(msgs) - len(handled)
 	for i := 0; i != sent; i++ {
 		select {
@@ -532,28 +422,12 @@
 				}
 			}
 			return errs
->>>>>>> 187a291a
-		}
-	}
-
-<<<<<<< HEAD
-		if override != nil {
-			for i := tooLarge; i < len(errs); i++ {
-				errs[i].Err = override
-			}
-			break
-		}
-	}
-	w.stats.writeTime.observeDuration(time.Since(t0))
+		}
+	}
 
 	if len(errs) > 0 {
 		return errs
 	}
-=======
-	if len(errs) > 0 {
-		return errs
-	}
->>>>>>> 187a291a
 	return nil
 }
 
@@ -879,11 +753,7 @@
 			}
 
 			var err error
-<<<<<<< HEAD
-			if conn, err = w.write(conn, batch, resch, ids); err != nil {
-=======
 			if conn, err = w.writeWithRetries(conn, batch, resch, ids); err != nil {
->>>>>>> 187a291a
 				if conn != nil {
 					conn.Close()
 					conn = nil
@@ -900,11 +770,7 @@
 			}
 
 			for i := range ids {
-<<<<<<< HEAD
-				ids[i] = 0
-=======
 				ids[i] = -1
->>>>>>> 187a291a
 			}
 			batch = batch[:0]
 			resch = resch[:0]
@@ -928,8 +794,6 @@
 	return
 }
 
-<<<<<<< HEAD
-=======
 func (w *writer) writeWithRetries(conn *Conn, batch []Message, resch [](chan<- writerResponse), ids []int) (*Conn, error) {
 	var err error
 	for attempt := 0; attempt < w.maxAttempts; attempt++ {
@@ -960,7 +824,6 @@
 	return conn, err
 }
 
->>>>>>> 187a291a
 func (w *writer) write(conn *Conn, batch []Message, resch [](chan<- writerResponse), ids []int) (ret *Conn, err error) {
 	w.stats.writes.observe(1)
 	if conn == nil {
@@ -969,20 +832,6 @@
 			w.withErrorLogger(func(logger Logger) {
 				logger.Printf("error dialing kafka brokers for topic %s (partition %d): %s", w.topic, w.partition, err)
 			})
-<<<<<<< HEAD
-			for i, res := range resch {
-				if res != nil {
-					res <- writerResponse{
-						id: ids[i],
-						err: &WriterError{
-							Msg: batch[i],
-							Err: err,
-						},
-					}
-				}
-			}
-=======
->>>>>>> 187a291a
 			return
 		}
 	}
@@ -994,36 +843,11 @@
 		w.withErrorLogger(func(logger Logger) {
 			logger.Printf("error writing messages to %s (partition %d): %s", w.topic, w.partition, err)
 		})
-<<<<<<< HEAD
-		for i, res := range resch {
-			if res != nil {
-				res <- writerResponse{
-					id: ids[i],
-					err: &WriterError{
-						Msg: batch[i],
-						Err: err,
-					},
-				}
-			}
-		}
-=======
->>>>>>> 187a291a
 	} else {
 		for _, m := range batch {
 			w.stats.messages.observe(1)
 			w.stats.bytes.observe(int64(len(m.Key) + len(m.Value)))
 		}
-<<<<<<< HEAD
-		for i, res := range resch {
-			if res != nil {
-				res <- writerResponse{
-					id:  i,
-					err: nil,
-				}
-			}
-		}
-=======
->>>>>>> 187a291a
 	}
 	t1 := time.Now()
 	w.stats.waitTime.observeDuration(t1.Sub(t0))
