--- conflicted
+++ resolved
@@ -5,10 +5,6 @@
 	"errors"
 	"io"
 	"math"
-<<<<<<< HEAD
-	"sync"
-=======
->>>>>>> 187a291a
 	"testing"
 	"time"
 )
@@ -59,10 +55,6 @@
 		{
 			scenario: "writing messsages with a small batch byte size",
 			function: testWriterSmallBatchBytes,
-		},
-		{
-			scenario: "writing messages with retries enabled",
-			function: testWriterRetries,
 		},
 	}
 
@@ -359,11 +351,7 @@
 
 }
 
-<<<<<<< HEAD
-func testWriterMaxAttemptsErr(t *testing.T) {
-=======
 func testWriterErrors(t *testing.T) {
->>>>>>> 187a291a
 	tcs := []writerTestCase{
 		{
 			{
@@ -388,7 +376,7 @@
 	createTopic(t, topic, 1)
 	w := newTestWriter(WriterConfig{
 		Topic:       topic,
-		MaxAttempts: 2,
+		MaxAttempts: 1,
 		Balancer:    &RoundRobin{},
 		newPartitionWriter: func(_ int, _ WriterConfig, _ *writerStats) partitionWriter {
 			return &errorWriter{}
@@ -669,119 +657,4 @@
 		}
 		t.Error("bad messages in partition", msgs)
 	}
-}
-
-type testRetryWriter struct {
-	ch   chan writerMessage
-	join sync.WaitGroup
-}
-
-func (w *testRetryWriter) messages() chan<- writerMessage {
-	return w.ch
-}
-
-func (w *testRetryWriter) close() {
-	close(w.ch)
-	w.join.Wait()
-}
-
-func (w *testRetryWriter) run(errs int) {
-	w.join.Add(1)
-	defer w.join.Done()
-
-	var done bool
-	for !done {
-		msg, ok := <-w.ch
-		if !ok {
-			done = true
-		} else {
-			if errs > 0 {
-				msg.res <- writerResponse{
-					id: msg.id,
-					err: &WriterError{
-						Msg: msg.msg,
-						Err: errors.New("bad attempt"),
-					},
-				}
-				errs -= 1
-			} else {
-				msg.res <- writerResponse{
-					id:  msg.id,
-					err: nil,
-				}
-			}
-		}
-	}
-}
-
-func newTestRetryWriter(_ int, _ WriterConfig, _ *writerStats) partitionWriter {
-	w := &testRetryWriter{ch: make(chan writerMessage, 1)}
-	go w.run(2)
-	return w
-}
-
-func testWriterRetries(t *testing.T) {
-	tcs := []writerTestCase{
-		{
-			{
-				Msg: Message{Value: []byte("test message 1")},
-				Err: nil,
-			},
-			{
-				Msg: Message{Value: []byte("test message 2")},
-				Err: nil,
-			},
-		},
-		{
-			{
-				Msg: Message{Value: []byte("these messages")},
-				Err: nil,
-			},
-			{
-				Msg: Message{Value: []byte("should succeed")},
-				Err: nil,
-			},
-			{
-				Msg: Message{Value: []byte("for this test case")},
-				Err: nil,
-			},
-		},
-		{
-			{
-				Msg: Message{Value: []byte("this message should fail")},
-				Err: errors.New("bad attempt"),
-			},
-		},
-	}
-
-	const topic = "test-writer-retry"
-	createTopic(t, topic, 1)
-
-	for i, tc := range tcs {
-		w := newTestWriter(WriterConfig{
-			Topic:              topic,
-			MaxAttempts:        2,
-			Balancer:           &RoundRobin{},
-			newPartitionWriter: newTestRetryWriter,
-		})
-
-		err := w.WriteMessages(context.Background(), tc.msgs()...)
-		if err == nil {
-			if tc.expected() != nil {
-				t.Errorf("test %d: expected error", i)
-			}
-		} else {
-			if wes, ok := err.(WriterErrors); !ok {
-				t.Errorf("test %d: expected WriterErrors", i)
-			} else {
-				if !tc.errorsEqual(wes) {
-					t.Errorf("test %d: unexpected errors occurred.\nExpected:\n%sFound:\n%s", i, tc.expected(), wes)
-				}
-			}
-		}
-
-		if err = w.Close(); err != nil {
-			t.Fatal(err)
-		}
-	}
 }